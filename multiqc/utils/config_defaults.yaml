--- conflicted
+++ resolved
@@ -132,81 +132,6 @@
 # Used for cleaning sample names. Should be strings.
 # NB: These are removed in order!
 fn_clean_exts:
-<<<<<<< HEAD
-    - '.gz'
-    - '.fastq'
-    - '.fq'
-    - '.bam'
-    - '.sam'
-    - '.sra'
-    - '.vcf'
-    - '.dat'
-    - '_tophat'
-    - '.log'
-    - '.stderr'
-    - '.out'
-    - '.spp'
-    - '.fa'
-    - '.fasta'
-    - '.png'
-    - '.jpg'
-    - '.jpeg'
-    - '.html'
-    - 'Log.final'
-    - 'ReadsPerGene'
-    - '.flagstat'
-    - '_star_aligned'
-    - '_fastqc'
-    - '.hicup'
-    - '.counts'
-    - '_counts'
-    - '.txt'
-    - '.tsv'
-    - '.csv'
-    - '.aligned'
-    - 'Aligned'
-    - '.merge'
-    - '.deduplicated'
-    - '.dedup'
-    - '.clean'
-    - '.sorted'
-    - '.report'
-    - '| stdin'
-    - '.geneBodyCoverage'
-    - '.inner_distance_freq'
-    - '.junctionSaturation_plot.r'
-    - '.pos.DupRate.xls'
-    - '.GC.xls'
-    - '_slamdunk'
-    - '_bismark'
-    - '.conpair'
-    - '.concordance'
-    - '.contamination'
-    - '.BEST.results'
-    - '_peaks.xls'
-    - '.relatedness'
-    - '.cnt'
-    - '.aqhist'
-    - '.bhist'
-    - '.bincov'
-    - '.bqhist'
-    - '.covhist'
-    - '.covstats'
-    - '.ehist'
-    - '.gchist'
-    - '.idhist'
-    - '.ihist'
-    - '.indelhist'
-    - '.lhist'
-    - '.mhist'
-    - '.qahist'
-    - '.qhist'
-    - '.rpkm'
-    - '.selfSM'
-    - '.extendedFrags'
-    - '_SummaryStatistics'
-    - '.qcML'
-=======
   - ".gz"
   - ".fastq"
   - ".fq"
@@ -279,6 +204,7 @@
   - ".selfSM"
   - ".extendedFrags"
   - "_SummaryStatistics"
+  - ".qcML"
   - ".purple.purity"
   - ".purple.qc"
   - ".trim"
@@ -304,39 +230,10 @@
   - ".mpileup"
   - ".primer_trim"
   - ".mapped"
->>>>>>> f84b6c2d
 
 # These are removed after the above, only if sample names
 # start or end with this string. Again, removed in order.
 fn_clean_trim:
-<<<<<<< HEAD
-    - '.'
-    - ':'
-    - '_'
-    - '-'
-    - '.r'
-    - '_val'
-    - '.idxstats'
-    - '_trimmed'
-    - '.trimmed'
-    - '.csv'
-    - '.yaml'
-    - '.yml'
-    - '.json'
-    - '_mqc'
-    - 'short_summary_'
-    - '_summary'
-    - '.summary'
-    - '.align'
-    - '.h5'
-    - '_matrix'
-    - '.stats'
-    - '.hist'
-    - '_stats_fastq'
-    - '_stats_map'
-    - '_stats_vc'
-    - '_stats_som'
-=======
   - "."
   - ":"
   - "_"
@@ -359,7 +256,10 @@
   - "_matrix"
   - ".stats"
   - ".hist"
->>>>>>> f84b6c2d
+  - "_stats_fastq"
+  - "_stats_map"
+  - "_stats_vc"
+  - "_stats_som"
 
 # Files to ignore when indexing files.
 # Grep file match patterns.
@@ -388,115 +288,6 @@
 
 # Order that modules should appear in report. Try to list in order of analysis.
 module_order:
-<<<<<<< HEAD
-    # MultiQC general module for catching output from custom scripts
-    - 'custom_content'
-    # Post-alignment QC
-    - conpair:
-        module_tag:
-            - WGS
-            - cancer
-            - DNA
-    - peddy:
-        module_tag:
-            - DNA
-    - somalier:
-        module_tag:
-            - DNA
-            - Methylation
-            - WGS
-            - cancer
-            - chip
-            - RNA
-    - methylQA:
-        module_tag:
-            - Methylation
-            - DNA
-    - mosdepth:
-        module_tag:
-            - DNA
-            - RNA
-    - phantompeakqualtools:
-        module_tag:
-            - chip
-    - qualimap:
-        module_tag:
-            - DNA
-            - RNA
-    - preseq:
-        module_tag:
-            - DNA
-            - RNA
-    - quast:
-        module_tag:
-            - DNA
-            - Metagenomics
-            - Denovo
-    - qorts:
-        module_tag:
-            - RNA
-    - rna_seqc:
-        module_tag:
-            - RNA
-    - rockhopper:
-        module_tag:
-            - RNA
-    - rsem:
-        module_tag:
-            - RNA
-    - rseqc:
-        module_tag:
-            - RNA
-    - busco:
-        module_tag:
-            - Denovo
-    - goleft_indexcov:
-        module_tag:
-            - DNA
-    - gffcompare:
-        module_tag:
-            - RNA
-    - disambiguate:
-        module_tag:
-            - RNA
-    - supernova:
-        module_tag:
-            - DNA
-            - Denovo
-    - deeptools:
-        module_tag:
-            - DNA
-            - RNA
-            - chip
-    - sargasso:
-        module_tag:
-            - RNA
-    - verifybamid:
-        module_tag:
-            - DNA
-    - mirtrace:
-        module_tag:
-            - smRNA
-            - miRNA
-    - happy:
-        module_tag:
-            - DNA
-    - mirtop:
-        module_tag:
-            - miRNA
-    - somaticqc:
-          module_tag:
-          - DNA
-          - cancer
-    - variantqc:
-          module_tag:
-          - DNA
-          - WGS
-    - mappingqc:
-          module_tag:
-          - DNA
-          - RNA
-=======
   # MultiQC general module for catching output from custom scripts
   - "custom_content"
   # Post-alignment QC
@@ -569,6 +360,9 @@
   - goleft_indexcov:
       module_tag:
         - DNA
+  - gffcompare:
+      module_tag:
+        - RNA
   - disambiguate:
       module_tag:
         - RNA
@@ -597,7 +391,6 @@
   - mirtop:
       module_tag:
         - miRNA
->>>>>>> f84b6c2d
 
   # Post-alignment processing
   - homer:
@@ -710,6 +503,14 @@
   - varscan2:
       module_tag:
         - DNA
+  - variantqc:
+      module_tag:
+        - DNA
+        - WGS
+  - somaticqc:
+      module_tag:
+        - DNA
+        - cancer
 
   # Alignment tool stats
   - bbmap:
@@ -763,127 +564,11 @@
         - RNA
         - methylation
         - allele-specific
-
-<<<<<<< HEAD
-    # Pre-alignment QC
-    - kat:
-        module_tag:
-            - DNA
-    - leehom:
-        module_tag:
-            - RNA
-            - DNA
-    - adapterRemoval:
-        module_tag:
-            - RNA
-            - DNA
-    - clipandmerge:
-        module_tag:
-            - DNA
-            - ancient
-    - cutadapt:
-        module_tag:
-            - RNA
-            - DNA
-    - flexbar:
-        module_tag:
-            - RNA
-            - DNA
-    - kaiju:
-        module_tag:
-            - DNA
-            - Metagenomics
-    - kraken:
-        module_tag:
-            - DNA
-            - Metagenomics
-    - malt:
-        module_tag:
-            - DNA
-            - Metagenomics
-            - ancient
-    - trimmomatic:
-        module_tag:
-            - RNA
-            - DNA
-    - sickle:
-    - readqc:
-        module_tag:
-            - RNA
-            - DNA
-    - skewer:
-        module_tag:
-            - RNA
-            - DNA
-    - sortmerna:
-        module_tag:
-            - RNA
-            - DNA
-    - biobloomtools:
-        module_tag:
-            - RNA
-            - DNA
-    - fastq_screen:
-        module_tag:
-            - RNA
-            - DNA
-    - afterqc:
-        module_tag:
-            - RNA
-            - DNA
-    - fastp:
-        module_tag:
-            - RNA
-            - DNA
-    - fastqc:
-        module_tag:
-            - RNA
-            - DNA
-    - pychopper:
-        module_tag:
-            - RNA
-    - pycoqc:
-        module_tag:
-            - DNA
-            - RNA
-    - minionqc:
-        module_tag:
-            - DNA
-            - RNA
-    - multivcfanalyzer:
-        module_tag:
-            - DNA
-            - ancient
-    - clusterflow:
-        module_tag:
-            - RNA
-            - DNA
-            - methylation
-    - bcl2fastq:
-        module_tag:
-            - RNA
-            - DNA
-            - methylation
-    - interop:
-        module_tag:
-            - RNA
-            - DNA
-            - methylation
-    - ivar:
-        module_tag:
-            - RNA
-            - epidemiology
-            - virus
-    - flash:
-        module_tag:
-            - DNA
-            - RNA
-
-    - seqyclean:
-        module_tag:
-            - DNA
-            - RNA
-=======
+  - mappingqc:
+      module_tag:
+        - DNA
+        - RNA
+
   # Pre-alignment QC
   - kat:
       module_tag:
@@ -1005,4 +690,7 @@
         - DNA
         - RNA
         - HLATyping
->>>>>>> f84b6c2d
+  - readqc:
+      module_tag:
+        - RNA
+        - DNA