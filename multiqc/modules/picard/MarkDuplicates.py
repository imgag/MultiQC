#!/usr/bin/env python

""" MultiQC submodule to parse output from Picard MarkDuplicates """

from collections import OrderedDict
import logging
import math
import os
import re

from multiqc import config
from multiqc.plots import bargraph

# Initialise the logger
log = logging.getLogger(__name__)


def parse_reports(self,
    log_key='picard/markdups',
    section_name='Mark Duplicates',
    section_anchor='picard-markduplicates',
    plot_title='Picard: Deduplication Stats',
    plot_id='picard_deduplication',
    data_filename='multiqc_picard_dups'):
    """ Find Picard MarkDuplicates reports and parse their dataself.
    This function is also used by the biobambam2 module, hence the parameters.
    """

    # Set up vars
    self.picard_dupMetrics_data = dict()

    # Get custom config value
    try:
        merge_multiple_libraries = config.picard_config['markdups_merge_multiple_libraries']
    except (AttributeError, KeyError):
        merge_multiple_libraries = True

    # Go through logs and find Metrics
    for f in self.find_log_files(log_key, filehandles=True):
        s_name = f['s_name']
        base_s_name = f['s_name']
        parsed_data = {}
        keys = None
        in_stats_block = False
        recompute_merged_metrics = False
        for l in f['f']:
            #
            # New log starting
            #
            if 'markduplicates' in l.lower() and 'input' in l.lower():
                # Pull sample name from input
                fn_search = re.search(r"INPUT(?:=|\s+)(\[?[^\s]+\]?)", l, flags=re.IGNORECASE)
                if fn_search:
                    s_name = os.path.basename(fn_search.group(1).strip('[]'))
                    s_name = self.clean_s_name(s_name, f['root'])
                    base_s_name = s_name
                continue

            #
            # Start of the METRICS table
            #
            if 'UNPAIRED_READ_DUPLICATES' in l:
                in_stats_block = True
                keys = l.rstrip("\n").split("\t")
                continue

            #
            # Currently parsing the METRICS table
            #
            if in_stats_block:

                # Split the values columns
                vals = l.rstrip("\n").split("\t")

                # End of the METRICS table, or multiple libraries and we're not merging them
                if len(vals) < 6 or (not merge_multiple_libraries and len(parsed_data) > 0):

                    # No data
                    if len(keys) == 0 or len(parsed_data) == 0:
                        break

                    # User has requested each library is kept separate
                    # Update the sample name to append the library name
                    if not merge_multiple_libraries and len(parsed_data) > 0:
                        s_name = '{} - {}'.format(s_name, parsed_data['LIBRARY'])

                    # Skip - No reads
                    try:
                        if parsed_data['READ_PAIRS_EXAMINED'] == 0 and parsed_data['UNPAIRED_READS_EXAMINED'] == 0:
                            log.warn("Skipping MarkDuplicates sample '{}' as log contained no reads".format(s_name))
                            continue
                    # Skip - Missing essential fields
                    except KeyError:
                        log.warn("Skipping MarkDuplicates sample '{}' as missing essential fields".format(s_name))
                        continue

                    # Recompute PERCENT_DUPLICATION and ESTIMATED_LIBRARY_SIZE
                    if recompute_merged_metrics:
                        parsed_data['PERCENT_DUPLICATION'] = calculatePercentageDuplication(parsed_data)
                        parsed_data['ESTIMATED_LIBRARY_SIZE'] = estimateLibrarySize(parsed_data)

                    # Save the data
                    if s_name in self.picard_dupMetrics_data:
                        log.debug("Duplicate sample name found in {}! Overwriting: {}".format(f['fn'], s_name))
                    self.picard_dupMetrics_data[s_name] = parsed_data
                    self.add_data_source(f, s_name, section='DuplicationMetrics')

                    # End of metrics table - stop parsing
                    if len(vals) < 6:
                        break

                    # On to the next library if not merging
                    else:
                        s_name = base_s_name
                        parsed_data = {}

                #
                # Parse the column values
                #
                for i, k in enumerate(keys):

                    # More than one library present and merging stats
                    if k in parsed_data:
                        recompute_merged_metrics = True
                        try:
                            parsed_data[k] += float(vals[i])
                        except (ValueError, TypeError):
                            parsed_data[k] += " / " + vals[i]

                    # First library
                    else:
                        try:
                            parsed_data[k] = float(vals[i])
                        except ValueError:
                            parsed_data[k] = vals[i]

    #
    # Filter to strip out ignored sample names
    #
    self.picard_dupMetrics_data = self.ignore_samples(self.picard_dupMetrics_data)

    if len(self.picard_dupMetrics_data) > 0:

        # Write parsed data to a file
        self.write_data_file(self.picard_dupMetrics_data, data_filename)

        # Add to general stats table
        self.general_stats_headers['PERCENT_DUPLICATION'] = {
            'title': '% Dups',
            'description': '{} - Percent Duplication'.format(section_name),
            'max': 100,
            'min': 0,
            'suffix': '%',
            'scale': 'OrRd',
            'modify': lambda x: self.multiply_hundred(x)
        }
        for s_name in self.picard_dupMetrics_data:
            if s_name not in self.general_stats_data:
                self.general_stats_data[s_name] = dict()
            self.general_stats_data[s_name].update( self.picard_dupMetrics_data[s_name] )

        # Make the bar plot and add to the MarkDuplicates section
        #
        # The table in the Picard metrics file contains some columns referring
        # read pairs and some referring to single reads.
        for s_name, metr in self.picard_dupMetrics_data.items():
            metr["READS_IN_DUPLICATE_PAIRS"]    = 2.0 * metr["READ_PAIR_DUPLICATES"]
            metr["READS_IN_UNIQUE_PAIRS"]       = 2.0 * (metr["READ_PAIRS_EXAMINED"] - metr["READ_PAIR_DUPLICATES"])
            metr["READS_IN_UNIQUE_UNPAIRED"]    = metr["UNPAIRED_READS_EXAMINED"] - metr["UNPAIRED_READ_DUPLICATES"]
            metr["READS_IN_DUPLICATE_PAIRS_OPTICAL"] = 2.0 * metr["READ_PAIR_OPTICAL_DUPLICATES"]
            metr["READS_IN_DUPLICATE_PAIRS_NONOPTICAL"] = metr["READS_IN_DUPLICATE_PAIRS"] - metr["READS_IN_DUPLICATE_PAIRS_OPTICAL"]
            metr["READS_IN_DUPLICATE_UNPAIRED"] = metr["UNPAIRED_READ_DUPLICATES"]
            metr["READS_UNMAPPED"]              = metr["UNMAPPED_READS"]

        keys = OrderedDict()
        keys_r = [
<<<<<<< HEAD
            'READ_PAIR_UNIQUE',
            'UNPAIRED_READ_UNIQUE',
            'READ_PAIR_NOT_OPTICAL_DUPLICATES',
            'READ_PAIR_OPTICAL_DUPLICATES',
            'UNPAIRED_READ_DUPLICATES',
            'UNMAPPED_READS'
=======
            'READS_IN_UNIQUE_PAIRS',
            'READS_IN_UNIQUE_UNPAIRED',
            'READS_IN_DUPLICATE_PAIRS_OPTICAL',
            'READS_IN_DUPLICATE_PAIRS_NONOPTICAL',
            'READS_IN_DUPLICATE_UNPAIRED',
            'READS_UNMAPPED'
>>>>>>> 1c23b523
        ]
        for k in keys_r:
            keys[k] = {'name': k.replace('READS_', '').replace('IN_', '').replace('_',' ').title()}

        # Config for the plot
        pconfig = {
            'id': plot_id,
            'title': plot_title,
            'ylab': '# Reads',
            'cpswitch_counts_label': 'Number of Reads',
            'cpswitch_c_active': False
        }

        self.add_section (
            name = section_name,
            anchor = section_anchor,
            description = 'Number of reads, categorised by duplication state. **Pair counts are doubled** - see help text for details.',
            helptext = '''
            The table in the Picard metrics file contains some columns referring
            read pairs and some referring to single reads.

            To make the numbers in this plot sum correctly, values referring to pairs are doubled
            according to the scheme below:

            * `READS_IN_DUPLICATE_PAIRS = 2 * READ_PAIR_DUPLICATES`
            * `READS_IN_UNIQUE_PAIRS = 2 * (READ_PAIRS_EXAMINED - READ_PAIR_DUPLICATES)`
            * `READS_IN_UNIQUE_UNPAIRED = UNPAIRED_READS_EXAMINED - UNPAIRED_READ_DUPLICATES`
            * `READS_IN_DUPLICATE_PAIRS_OPTICAL = 2 * READ_PAIR_OPTICAL_DUPLICATES`
            * `READS_IN_DUPLICATE_PAIRS_NONOPTICAL = READS_IN_DUPLICATE_PAIRS - READS_IN_DUPLICATE_PAIRS_OPTICAL`
            * `READS_IN_DUPLICATE_UNPAIRED = UNPAIRED_READ_DUPLICATES`
            * `READS_UNMAPPED = UNMAPPED_READS`
            ''',
            plot = bargraph.plot(self.picard_dupMetrics_data, keys, pconfig)
        )

    # Return the number of detected samples to the parent module
    return len(self.picard_dupMetrics_data)


def calculatePercentageDuplication(d):
    """
    Picard calculation to compute percentage duplication

    Taken & translated from the Picard codebase:
    https://github.com/broadinstitute/picard/blob/78ea24466d9bcab93db89f22e6a6bf64d0ad7782/src/main/java/picard/sam/DuplicationMetrics.java#L106-L110
    """
    try:
        dups = d['UNPAIRED_READ_DUPLICATES'] + d['READ_PAIR_DUPLICATES'] * 2
        examined = d['UNPAIRED_READS_EXAMINED'] + d['READ_PAIRS_EXAMINED'] * 2
        if examined == 0:
            return 0
        return float(dups) / float(examined)
    except KeyError:
        return 0


def estimateLibrarySize(d):
    """
    Picard calculation to estimate library size

    Taken & translated from the Picard codebase:
    https://github.com/broadinstitute/picard/blob/78ea24466d9bcab93db89f22e6a6bf64d0ad7782/src/main/java/picard/sam/DuplicationMetrics.java#L153-L164

    Note: Optical duplicates are contained in duplicates and therefore do not enter the calculation here.
    See also the computation of READ_PAIR_NOT_OPTICAL_DUPLICATES.

     * Estimates the size of a library based on the number of paired end molecules observed
     * and the number of unique pairs observed.
     * <p>
     * Based on the Lander-Waterman equation that states:
     * C/X = 1 - exp( -N/X )
     * where
     * X = number of distinct molecules in library
     * N = number of read pairs
     * C = number of distinct fragments observed in read pairs
    """

    try:
        readPairs = d['READ_PAIRS_EXAMINED'] - d['READ_PAIR_OPTICAL_DUPLICATES']
        uniqueReadPairs = d['READ_PAIRS_EXAMINED'] - d['READ_PAIR_DUPLICATES']
    except KeyError:
        return None

    readPairDuplicates = readPairs - uniqueReadPairs

    if readPairs > 0 and readPairDuplicates > 0:

        m = 1.0;
        M = 100.0;

        if uniqueReadPairs >= readPairs or f(m * uniqueReadPairs, uniqueReadPairs, readPairs) < 0:
            logging.warn("Picard recalculation of ESTIMATED_LIBRARY_SIZE skipped - metrics look wrong")
            return None

        # find value of M, large enough to act as other side for bisection method
        while f(M * uniqueReadPairs, uniqueReadPairs, readPairs) > 0:
            M *= 10.0;

        # use bisection method (no more than 40 times) to find solution
        for i in range(40):
            r = (m + M) / 2.0
            u = f(r * uniqueReadPairs, uniqueReadPairs, readPairs)
            if u == 0:
                break
            elif u > 0:
                m = r
            elif u < 0:
                M = r

        return uniqueReadPairs * (m + M) / 2.0
    else:
        return None

def f(x, c, n):
    """
    Picard calculation used when estimating library size

    Taken & translated from the Picard codebase:
    https://github.com/broadinstitute/picard/blob/78ea24466d9bcab93db89f22e6a6bf64d0ad7782/src/main/java/picard/sam/DuplicationMetrics.java#L172-L177

    * Method that is used in the computation of estimated library size.
    """
    return c / x - 1 + math.exp(-n / x)<|MERGE_RESOLUTION|>--- conflicted
+++ resolved
@@ -174,21 +174,12 @@
 
         keys = OrderedDict()
         keys_r = [
-<<<<<<< HEAD
-            'READ_PAIR_UNIQUE',
-            'UNPAIRED_READ_UNIQUE',
-            'READ_PAIR_NOT_OPTICAL_DUPLICATES',
-            'READ_PAIR_OPTICAL_DUPLICATES',
-            'UNPAIRED_READ_DUPLICATES',
-            'UNMAPPED_READS'
-=======
             'READS_IN_UNIQUE_PAIRS',
             'READS_IN_UNIQUE_UNPAIRED',
             'READS_IN_DUPLICATE_PAIRS_OPTICAL',
             'READS_IN_DUPLICATE_PAIRS_NONOPTICAL',
             'READS_IN_DUPLICATE_UNPAIRED',
             'READS_UNMAPPED'
->>>>>>> 1c23b523
         ]
         for k in keys_r:
             keys[k] = {'name': k.replace('READS_', '').replace('IN_', '').replace('_',' ').title()}
