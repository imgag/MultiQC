--- conflicted
+++ resolved
@@ -133,7 +133,6 @@
 
         self.kraken_raw_data[f["s_name"]] = data
 
-<<<<<<< HEAD
     def parse_logs_minimizer(self, f):
         """
         Parses a kraken report output file
@@ -179,7 +178,7 @@
 
         # Search regexes for stats
         k2_regex = re.compile(
-            r"^\s{1,2}(\d{1,2}\.\d{1,2})\t(\d+)\t(\d+)\t(\d+)\t(\d+)\t([\dUDKPCOFGS-]{1,3})\t(\d+)(\s+)(.+)"
+            r"^\s{1,2}(\d{1,2}\.\d{1,2})\t(\d+)\t(\d+)\t(\d+)\t(\d+)\t([UDKPCOFGS-]\d{0,2})\t(\d+)(\s+)(.+)"
         )
         data = []
         for l in f["f"]:
@@ -200,7 +199,7 @@
                 data.append(row)
 
         self.kraken_raw_data[f["s_name"]] = data
-=======
+        
     def sample_total_readcounts(self):
         """ Compute the total read counts for each sample """
 
@@ -208,7 +207,6 @@
             self.kraken_sample_total_readcounts[s_name] = 0
             for row in data:
                 self.kraken_sample_total_readcounts[s_name] += row["counts_direct"]
->>>>>>> 2e0051dc
 
     def sum_sample_counts(self):
         """ Sum counts across all samples for kraken data """
@@ -431,7 +429,7 @@
                             try:
                                 rank_data[s_name][classif] = row["minimizer_duplication"]
                             except KeyError:
-                                rank_data[s_name][classif] = None
+                                del rank_data[s_name]
                                 log.warning("Kraken2 reports of different versions were found")
                                 continue
         ylabels = list(rank_data.keys())
