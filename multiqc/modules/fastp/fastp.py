#!/usr/bin/env python

""" MultiQC module to parse output from Fastp """

from __future__ import print_function
from collections import OrderedDict
import logging
import json

from multiqc import config
from multiqc.plots import bargraph, linegraph
from multiqc.modules.base_module import BaseMultiqcModule

# Initialise the logger
log = logging.getLogger(__name__)


class MultiqcModule(BaseMultiqcModule):
    """
    fastp module class
    """

    def __init__(self):

        # Initialise the parent object
        super(MultiqcModule, self).__init__(
            name="fastp",
            anchor="fastp",
            href="https://github.com/OpenGene/fastp",
            info="An ultra-fast all-in-one FASTQ preprocessor (QC, adapters, trimming, filtering, splitting...)",
        )

        # Find and load any fastp reports
        self.fastp_data = dict()
        self.fastp_duplication_plotdata = dict()
        self.fastp_insert_size_data = dict()
        self.fastp_all_data = dict()
        self.fastp_qual_plotdata = dict()
        self.fastp_gc_content_data = dict()
        self.fastp_n_content_data = dict()
        for k in ["read1_before_filtering", "read2_before_filtering", "read1_after_filtering", "read2_after_filtering"]:
            self.fastp_qual_plotdata[k] = dict()
            self.fastp_gc_content_data[k] = dict()
            self.fastp_n_content_data[k] = dict()

        for f in self.find_log_files("fastp", filehandles=True):
            self.parse_fastp_log(f)

        # Filter to strip out ignored sample names
        self.fastp_data = self.ignore_samples(self.fastp_data)

        if len(self.fastp_data) == 0:
            raise UserWarning

        log.info("Found {} reports".format(len(self.fastp_data)))

        # Write parsed report data to a file
        ## Parse whole JSON to save all its content
        self.write_data_file(self.fastp_all_data, "multiqc_fastp")

        # General Stats Table
        self.fastp_general_stats_table()

        # Filtering statistics bar plot
        self.add_section(
            name="Filtered Reads",
            anchor="fastp-filtered-reads-chart",
            description="Filtering statistics of sampled reads.",
            plot=self.fastp_filtered_reads_chart(),
        )

        # Duplication rate plot
        if len(self.fastp_duplication_plotdata) > 0:
            self.add_section(
                name="Duplication Rates",
                anchor="fastp-duprates",
                description="Duplication rates of sampled reads.",
                plot=linegraph.plot(
                    self.fastp_duplication_plotdata,
                    {
                        "id": "fastp-duprates-plot",
                        "title": "Fastp: Duplication Rate",
                        "xlab": "Duplication level",
                        "ylab": "Read percent",
                        "yCeiling": 100,
                        "ymin": 0,
                        "yLabelFormat": "{value}%",
                        "tt_label": "{point.x}: {point.y:.2f}%",
                        "xDecimals": False,
                    },
                ),
            )

        # Insert size plot
        if len(self.fastp_insert_size_data) > 0:
            self.add_section(
                name="Insert Sizes",
                anchor="fastp-insert-size",
                description="Insert size estimation of sampled reads.",
                plot=linegraph.plot(
                    self.fastp_insert_size_data,
                    {
                        "id": "fastp-insert-size-plot",
                        "title": "Fastp: Insert Size Distribution",
                        "xlab": "Insert size",
                        "ylab": "Read percent",
                        "yCeiling": 100,
                        "ymin": 0,
                        "yLabelFormat": "{value}%",
                        "tt_label": "{point.x}: {point.y:.2f}%",
                        "xDecimals": False,
                        "smooth_points": 300,
                        "smooth_points_sumcounts": False,
                    },
                ),
            )

        # Base quality plot
        self.add_section(
            name="Sequence Quality",
            anchor="fastp-seq-quality",
            description="Average sequencing quality over each base of all reads.",
            plot=self.fastp_read_qual_plot(),
        )

        # GC content plot
        self.add_section(
            name="GC Content",
            anchor="fastp-seq-content-gc",
            description="Average GC content over each base of all reads.",
            plot=self.fastp_read_gc_plot(),
        )

        # N content plot
        self.add_section(
            name="N content",
            anchor="fastp-seq-content-n",
            description="Average N content over each base of all reads.",
            plot=self.fastp_read_n_plot(),
        )

    def parse_fastp_log(self, f):
        """ Parse the JSON output from fastp and save the summary statistics """
        try:
            parsed_json = json.load(f["f"])
        except:
            log.warning("Could not parse fastp JSON: '{}'".format(f["fn"]))
            return None

        # Fetch a sample name from the command
        s_name = f["s_name"]
        cmd = parsed_json["command"].split()
        for i, v in enumerate(cmd):
            if v == "-i":
                s_name = self.clean_s_name(cmd[i + 1], f["root"])
        if s_name == "fastp":
            log.warning("Could not parse sample name from fastp command: {}".format(f["fn"]))

        self.add_data_source(f, s_name)
        self.fastp_data[s_name] = {}
        self.fastp_duplication_plotdata[s_name] = {}
        self.fastp_insert_size_data[s_name] = {}
        self.fastp_all_data[s_name] = parsed_json
        for k in ["read1_before_filtering", "read2_before_filtering", "read1_after_filtering", "read2_after_filtering"]:
            self.fastp_qual_plotdata[k][s_name] = {}
            self.fastp_gc_content_data[k][s_name] = {}
            self.fastp_n_content_data[k][s_name] = {}

        # Parse filtering_result
        try:
            for k in parsed_json["filtering_result"]:
                self.fastp_data[s_name]["filtering_result_{}".format(k)] = float(parsed_json["filtering_result"][k])
        except KeyError:
            log.debug("fastp JSON did not have 'filtering_result' key: '{}'".format(f["fn"]))

        # Parse duplication
        try:
            self.fastp_data[s_name]["pct_duplication"] = float(parsed_json["duplication"]["rate"] * 100.0)
        except KeyError:
            log.debug("fastp JSON did not have a 'duplication' key: '{}'".format(f["fn"]))

        # Parse after_filtering
        try:
            for k in parsed_json["summary"]["after_filtering"]:
                self.fastp_data[s_name]["after_filtering_{}".format(k)] = float(
                    parsed_json["summary"]["after_filtering"][k]
                )
        except KeyError:
            log.debug("fastp JSON did not have a 'summary'-'after_filtering' keys: '{}'".format(f["fn"]))

        # Parse data required to calculate Pct reads surviving
        try:
            self.fastp_data[s_name]["before_filtering_total_reads"] = float(
                parsed_json["summary"]["before_filtering"]["total_reads"]
            )
        except KeyError:
            log.debug("Could not find pre-filtering # reads: '{}'".format(f["fn"]))

        try:
            self.fastp_data[s_name]["pct_surviving"] = (
                self.fastp_data[s_name]["after_filtering_total_reads"]
                / self.fastp_data[s_name]["before_filtering_total_reads"]
            ) * 100.0
        except KeyError:
            log.debug("Could not calculate 'pct_surviving': {}".format(f["fn"]))

        # Parse adapter_cutting
        try:
            for k in parsed_json["adapter_cutting"]:
                try:
                    self.fastp_data[s_name]["adapter_cutting_{}".format(k)] = float(parsed_json["adapter_cutting"][k])
                except (ValueError, TypeError):
                    pass
        except KeyError:
            log.debug("fastp JSON did not have a 'adapter_cutting' key, skipping: '{}'".format(f["fn"]))

        try:
            self.fastp_data[s_name]["pct_adapter"] = (
                self.fastp_data[s_name]["adapter_cutting_adapter_trimmed_reads"]
                / self.fastp_data[s_name]["before_filtering_total_reads"]
            ) * 100.0
        except KeyError:
            log.debug("Could not calculate 'pct_adapter': {}".format(f["fn"]))

        # Duplication rate plot data
        try:
            # First count the total read count in the dup analysis
            total_reads = 0
            for v in parsed_json["duplication"]["histogram"]:
                total_reads += v
            if total_reads == 0:
                raise KeyError
            # Calculate percentages
            for i, v in enumerate(parsed_json["duplication"]["histogram"]):
                self.fastp_duplication_plotdata[s_name][i + 1] = (float(v) / float(total_reads)) * 100.0
        except KeyError:
            log.debug("No duplication rate plot data: {}".format(f["fn"]))

        # Insert size plot data
        try:
            # First count the total read count in the insert size analysis
            total_reads = 0
            max_i = 0
            for i, v in enumerate(parsed_json["insert_size"]["histogram"]):
                total_reads += v
                if float(v) > 0:
                    max_i = i
            if total_reads == 0:
                raise KeyError
            # Calculate percentages
            for i, v in enumerate(parsed_json["insert_size"]["histogram"]):
                if i <= max_i:
                    self.fastp_insert_size_data[s_name][i + 1] = (float(v) / float(total_reads)) * 100.0
        except KeyError:
            log.debug("No insert size plot data: {}".format(f["fn"]))

        for k in ["read1_before_filtering", "read2_before_filtering", "read1_after_filtering", "read2_after_filtering"]:
            # Read quality data
            try:
                for i, v in enumerate(parsed_json[k]["quality_curves"]["mean"]):
                    self.fastp_qual_plotdata[k][s_name][i + 1] = float(v)
            except KeyError:
                log.debug("Read quality {} not found: {}".format(k, f["fn"]))

            # GC and N content plots
            try:
                for i, v in enumerate(parsed_json[k]["content_curves"]["GC"]):
                    self.fastp_gc_content_data[k][s_name][i + 1] = float(v) * 100.0
                for i, v in enumerate(parsed_json[k]["content_curves"]["N"]):
                    self.fastp_n_content_data[k][s_name][i + 1] = float(v) * 100.0
            except KeyError:
                log.debug("Content curve data {} not found: {}".format(k, f["fn"]))

        # Remove empty dicts
        if len(self.fastp_data[s_name]) == 0:
            del self.fastp_data[s_name]
        if len(self.fastp_duplication_plotdata[s_name]) == 0:
            del self.fastp_duplication_plotdata[s_name]
        if len(self.fastp_insert_size_data[s_name]) == 0:
            del self.fastp_insert_size_data[s_name]
        if len(self.fastp_all_data[s_name]) == 0:
            del self.fastp_all_data[s_name]
        # Don't delete dicts with subkeys, messes up multi-panel plots

    def fastp_general_stats_table(self):
        """Take the parsed stats from the fastp report and add it to the
        General Statistics table at the top of the report"""

        headers = OrderedDict()
<<<<<<< HEAD
        headers['pct_duplication'] = {
            'title': '% Duplication',
            'description': 'Duplication rate before filtering',
            'max': 100,
            'min': 0,
            'suffix': '%',
            'scale': 'RdYlGn-rev'
=======
        headers["pct_duplication"] = {
            "title": "% Duplication",
            "description": "Duplication rate in filtered reads",
            "max": 100,
            "min": 0,
            "suffix": "%",
            "scale": "RdYlGn-rev",
>>>>>>> f0bdbd0a
        }
        headers["after_filtering_q30_rate"] = {
            "title": "% > Q30",
            "description": "Percentage of reads > Q30 after filtering",
            "min": 0,
            "max": 100,
            "modify": lambda x: x * 100.0,
            "scale": "GnBu",
            "suffix": "%",
            "hidden": True,
        }
        headers["after_filtering_q30_bases"] = {
            "title": "{} Q30 bases".format(config.base_count_prefix),
            "description": "Bases > Q30 after filtering ({})".format(config.base_count_desc),
            "min": 0,
            "modify": lambda x: x * config.base_count_multiplier,
            "scale": "GnBu",
            "shared_key": "base_count",
            "hidden": True,
        }
        headers["after_filtering_gc_content"] = {
            "title": "GC content",
            "description": "GC content after filtering",
            "max": 100,
            "min": 0,
            "suffix": "%",
            "scale": "Blues",
            "modify": lambda x: x * 100.0,
        }
        headers["pct_surviving"] = {
            "title": "% PF",
            "description": "Percent reads passing filter",
            "max": 100,
            "min": 0,
            "suffix": "%",
            "scale": "BuGn",
        }
        headers["pct_adapter"] = {
            "title": "% Adapter",
            "description": "Percentage adapter-trimmed reads",
            "max": 100,
            "min": 0,
            "suffix": "%",
            "scale": "RdYlGn-rev",
        }

        self.general_stats_addcols(self.fastp_data, headers)

    def fastp_filtered_reads_chart(self):
        """ Function to generate the fastp filtered reads bar plot """
        # Specify the order of the different possible categories
        keys = OrderedDict()
        keys["filtering_result_passed_filter_reads"] = {"name": "Passed Filter"}
        keys["filtering_result_low_quality_reads"] = {"name": "Low Quality"}
        keys["filtering_result_too_many_N_reads"] = {"name": "Too Many N"}
        keys["filtering_result_too_short_reads"] = {"name": "Too short"}

        # Config for the plot
        pconfig = {
            "id": "fastp_filtered_reads_plot",
            "title": "Fastp: Filtered Reads",
            "ylab": "# Reads",
            "cpswitch_counts_label": "Number of Reads",
            "hide_zero_cats": False,
        }
        return bargraph.plot(self.fastp_data, keys, pconfig)

    def fastp_read_qual_plot(self):
        """ Make the read quality plot for Fastp """
        data_labels, pdata = self.filter_pconfig_pdata_subplots(self.fastp_qual_plotdata, "Sequence Quality")
        pconfig = {
            "id": "fastp-seq-quality-plot",
            "title": "Fastp: Sequence Quality",
            "xlab": "Read Position",
            "ylab": "R1 Before filtering: Sequence Quality",
            "ymin": 0,
            "xDecimals": False,
            "data_labels": data_labels,
        }
        return linegraph.plot(pdata, pconfig)

    def fastp_read_gc_plot(self):
        """ Make the read GC plot for Fastp """
        data_labels, pdata = self.filter_pconfig_pdata_subplots(self.fastp_gc_content_data, "Base Content Percent")
        pconfig = {
            "id": "fastp-seq-content-gc-plot",
            "title": "Fastp: Read GC Content",
            "xlab": "Read Position",
            "ylab": "R1 Before filtering: Base Content Percent",
            "ymax": 100,
            "ymin": 0,
            "xDecimals": False,
            "yLabelFormat": "{value}%",
            "tt_label": "{point.x}: {point.y:.2f}%",
            "data_labels": data_labels,
        }
        return linegraph.plot(pdata, pconfig)

    def fastp_read_n_plot(self):
        """ Make the read N content plot for Fastp """
        data_labels, pdata = self.filter_pconfig_pdata_subplots(self.fastp_n_content_data, "Base Content Percent")
        pconfig = {
            "id": "fastp-seq-content-n-plot",
            "title": "Fastp: Read N Content",
            "xlab": "Read Position",
            "ylab": "R1 Before filtering: Base Content Percent",
            "yCeiling": 100,
            "yMinRange": 5,
            "ymin": 0,
            "xDecimals": False,
            "yLabelFormat": "{value}%",
            "tt_label": "{point.x}: {point.y:.2f}%",
            "data_labels": data_labels,
        }
        return linegraph.plot(pdata, pconfig)

    def filter_pconfig_pdata_subplots(self, data, label):
        data_labels = []
        pdata = []
        config = {
            "read1_before_filtering": {
                "name": "Read 1: Before filtering",
                "ylab": "R1 Before filtering: {}".format(label),
            },
            "read1_after_filtering": {
                "name": "Read 1: After filtering",
                "ylab": "R1 After filtering: {}".format(label),
            },
            "read2_before_filtering": {
                "name": "Read 2: Before filtering",
                "ylab": "R2 Before filtering: {}".format(label),
            },
            "read2_after_filtering": {
                "name": "Read 2: After filtering",
                "ylab": "R2 After filtering: {}".format(label),
            },
        }
        for k in config:
            if sum([len(data[k][x]) for x in data[k]]) > 0:
                data_labels.append(config[k])
                pdata.append(data[k])

        return data_labels, pdata<|MERGE_RESOLUTION|>--- conflicted
+++ resolved
@@ -287,23 +287,13 @@
         General Statistics table at the top of the report"""
 
         headers = OrderedDict()
-<<<<<<< HEAD
-        headers['pct_duplication'] = {
-            'title': '% Duplication',
-            'description': 'Duplication rate before filtering',
-            'max': 100,
-            'min': 0,
-            'suffix': '%',
-            'scale': 'RdYlGn-rev'
-=======
         headers["pct_duplication"] = {
             "title": "% Duplication",
-            "description": "Duplication rate in filtered reads",
+            "description": "Duplication rate before filtering",
             "max": 100,
             "min": 0,
             "suffix": "%",
             "scale": "RdYlGn-rev",
->>>>>>> f0bdbd0a
         }
         headers["after_filtering_q30_rate"] = {
             "title": "% > Q30",
