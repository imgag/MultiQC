--- conflicted
+++ resolved
@@ -109,11 +109,7 @@
                 data["pct_dups"] = float(match.group(4))
 
         if s_name is None:
-<<<<<<< HEAD
-            s_name = self.clean_s_name(f['root'], os.path.dirname(f['root']))
-=======
             s_name = f["s_name"]
->>>>>>> f84b6c2d
 
         if len(data) > 0:
             if s_name in self.samblaster_data:
